"""
SimpleEval - (C) 2013-2023 Daniel Fairhead
-------------------------------------

An short, easy to use, safe and reasonably extensible expression evaluator.
Designed for things like in a website where you want to allow the user to
generate a string, or a number from some other input, without allowing full
eval() or other unsafe or needlessly complex linguistics.

-------------------------------------

Permission is hereby granted, free of charge, to any person obtaining a copy
of this software and associated documentation files (the "Software"), to deal
in the Software without restriction, including without limitation the rights
to use, copy, modify, merge, publish, distribute, sublicense, and/or sell
copies of the Software, and to permit persons to whom the Software is
furnished to do so, subject to the following conditions:

The above copyright notice and this permission notice shall be included in
all copies or substantial portions of the Software.

THE SOFTWARE IS PROVIDED "AS IS", WITHOUT WARRANTY OF ANY KIND, EXPRESS OR
IMPLIED, INCLUDING BUT NOT LIMITED TO THE WARRANTIES OF MERCHANTABILITY,
FITNESS FOR A PARTICULAR PURPOSE AND NONINFRINGEMENT. IN NO EVENT SHALL THE
AUTHORS OR COPYRIGHT HOLDERS BE LIABLE FOR ANY CLAIM, DAMAGES OR OTHER
LIABILITY, WHETHER IN AN ACTION OF CONTRACT, TORT OR OTHERWISE, ARISING FROM,
OUT OF OR IN CONNECTION WITH THE SOFTWARE OR THE USE OR OTHER DEALINGS IN
THE SOFTWARE.

-------------------------------------

Initial idea copied from J.F. Sebastian on Stack Overflow
( http://stackoverflow.com/a/9558001/1973500 ) with
modifications and many improvements.

-------------------------------------
Contributors:
- corro (Robin Baumgartner) (py3k)
- dratchkov (David R) (nested dicts)
- marky1991 (Mark Young) (slicing)
- T045T (Nils Berg) (!=, py3kstr, obj.
- perkinslr (Logan Perkins) (.__globals__ or .func_ breakouts)
- impala2 (Kirill Stepanov) (massive _eval refactor)
- gk (ugik) (Other iterables than str can DOS too, and can be made)
- daveisfera (Dave Johansen) 'not' Boolean op, Pycharm, pep8, various other fixes
- xaled (Khalid Grandi) method chaining correctly, double-eval bugfix.
- EdwardBetts (Edward Betts) spelling correction.
- charlax (Charles-Axel Dein charlax) Makefile and cleanups
- mommothazaz123 (Andrew Zhu) f"string" support, Python 3.8 support
- lubieowoce (Uryga) various potential vulnerabilities
- JCavallo (Jean Cavallo) names dict shouldn't be modified
- Birne94 (Daniel Birnstiel) for fixing leaking generators.
- patricksurry (Patrick Surry) or should return last value, even if falsy.
- shughes-uk (Samantha Hughes) python w/o 'site' should not fail to import.
- KOLANICH packaging / deployment / setup help & << + >> & other bit ops
- graingert (Thomas Grainger) packaging / deployment / setup help
- bozokopic (Bozo Kopic) Memory leak fix
- daxamin (Dax Amin) Better error for attempting to eval empty string
- smurfix (Matthias Urlichs) Allow clearing functions / operators / etc completely

-------------------------------------
Basic Usage:

>>> s = SimpleEval()
>>> s.eval("20 + 30")
50

You can add your own functions easily too:

if file.txt contents is "11"

>>> def get_file():
...     with open("file.txt", 'r') as f:
...         return f.read()

>>> s.functions["get_file"] = get_file
>>> s.eval("int(get_file()) + 31")
42

For more information, see the full package documentation on pypi, or the github
repo.

-----------

If you don't need to re-use the evaluator (with it's names, functions, etc),
then you can use the simple_eval() function:

>>> simple_eval("21 + 19")
40

You can pass names, operators and functions to the simple_eval function as
well:

>>> simple_eval("40 + two", names={"two": 2})
42

"""

import ast
import operator as op
import sys
import warnings
from random import random

PYTHON3 = sys.version_info[0] == 3
PYTHON35 = PYTHON3 and sys.version_info > (3, 5)

########################################
# Module wide 'globals'

MAX_STRING_LENGTH = 100000
MAX_COMPREHENSION_LENGTH = 10000
MAX_POWER = 4000000  # highest exponent
MAX_SHIFT = 10000  # highest << or >> (lshift / rshift)
MAX_SHIFT_BASE = int(sys.float_info.max)  # highest on left side of << or >>
DISALLOW_PREFIXES = ["_", "func_"]
DISALLOW_METHODS = ["format", "format_map", "mro"]

# Disallow functions:
# This, strictly speaking, is not necessary.  These /should/ never be accessable anyway,
# if DISALLOW_PREFIXES and DISALLOW_METHODS are all right.  This is here to try and help
# people not be stupid.  Allowing these functions opens up all sorts of holes - if any of
# their functionality is required, then please wrap them up in a safe container.  And think
# very hard about it first.  And don't say I didn't warn you.
# builtins is a dict in python >3.6 but a module before
DISALLOW_FUNCTIONS = {type, isinstance, eval, getattr, setattr, repr, compile, open}
if hasattr(__builtins__, "help") or (
    hasattr(__builtins__, "__contains__") and "help" in __builtins__  # type: ignore
):
    # PyInstaller environment doesn't include this module.
    DISALLOW_FUNCTIONS.add(help)


if PYTHON3:
    # exec is not a function in Python2...
    exec("DISALLOW_FUNCTIONS.add(exec)")  # pylint: disable=exec-used


########################################
# Exceptions:


class InvalidExpression(Exception):
    """Generic Exception"""

    pass


class FunctionNotDefined(InvalidExpression):
    """sorry! That function isn't defined!"""

    def __init__(self, func_name, expression):
        self.message = "Function '{0}' not defined," " for expression '{1}'.".format(
            func_name, expression
        )
        setattr(self, "func_name", func_name)  # bypass 2to3 confusion.
        self.expression = expression

        super(InvalidExpression, self).__init__(self.message)


class NameNotDefined(InvalidExpression):
    """a name isn't defined."""

    def __init__(self, name, expression):
        self.name = name
        self.message = "'{0}' is not defined for expression '{1}'".format(name, expression)
        self.expression = expression

        super(InvalidExpression, self).__init__(self.message)


class AttributeDoesNotExist(InvalidExpression):
    """attribute does not exist"""

    def __init__(self, attr, expression):
        self.message = "Attribute '{0}' does not exist in expression '{1}'".format(
            attr, expression
        )
        self.attr = attr
        self.expression = expression

        super(InvalidExpression, self).__init__(self.message)


class OperatorNotDefined(InvalidExpression):
    """operator does not exist"""

    def __init__(self, attr, expression):
        self.message = "Operator '{0}' does not exist in expression '{1}'".format(attr, expression)
        self.attr = attr
        self.expression = expression

        super(InvalidExpression, self).__init__(self.message)


class FeatureNotAvailable(InvalidExpression):
    """What you're trying to do is not allowed."""

    pass


class NumberTooHigh(InvalidExpression):
    """Sorry! That number is too high. I don't want to spend the
    next 10 years evaluating this expression!"""

    pass


class IterableTooLong(InvalidExpression):
    """That iterable is **way** too long, baby."""

    pass


class AssignmentAttempted(UserWarning):
    """Assignment not allowed in SimpleEval"""

    pass


class MultipleExpressions(UserWarning):
    """Only the first expression parsed will be used"""

    pass


########################################
# Default simple functions to include:


def random_int(top):
    """return a random int below <top>"""

    return int(random() * top)


def safe_power(a, b):  # pylint: disable=invalid-name
    """a limited exponent/to-the-power-of function, for safety reasons"""

    if abs(a) > MAX_POWER or abs(b) > MAX_POWER:
        raise NumberTooHigh("Sorry! I don't want to evaluate {0} ** {1}".format(a, b))
    return a**b


def safe_mult(a, b):  # pylint: disable=invalid-name
    """limit the number of times an iterable can be repeated..."""

    if hasattr(a, "__len__") and b * len(a) > MAX_STRING_LENGTH:
        raise IterableTooLong("Sorry, I will not evalute something that long.")
    if hasattr(b, "__len__") and a * len(b) > MAX_STRING_LENGTH:
        raise IterableTooLong("Sorry, I will not evalute something that long.")

    return a * b


def safe_add(a, b):  # pylint: disable=invalid-name
    """iterable length limit again"""

    if hasattr(a, "__len__") and hasattr(b, "__len__"):
        if len(a) + len(b) > MAX_STRING_LENGTH:
            raise IterableTooLong(
                "Sorry, adding those two together would" " make something too long."
            )
    return a + b


def safe_rshift(a, b):  # pylint: disable=invalid-name
    """rshift, but with input limits"""
    if abs(b) > MAX_SHIFT or abs(a) > MAX_SHIFT_BASE:
        raise NumberTooHigh("Sorry! I don't want to evaluate {0} >> {1}".format(a, b))
    return a >> b


def safe_lshift(a, b):  # pylint: disable=invalid-name
    """lshift, but with input limits"""
    if abs(b) > MAX_SHIFT or abs(a) > MAX_SHIFT_BASE:
        raise NumberTooHigh("Sorry! I don't want to evaluate {0} << {1}".format(a, b))
    return a << b


########################################
# Defaults for the evaluator:

DEFAULT_OPERATORS = {
    ast.Add: safe_add,
    ast.Sub: op.sub,
    ast.Mult: safe_mult,
    ast.Div: op.truediv,
    ast.FloorDiv: op.floordiv,
    ast.RShift: safe_rshift,
    ast.LShift: safe_lshift,
    ast.Pow: safe_power,
    ast.Mod: op.mod,
    ast.Eq: op.eq,
    ast.NotEq: op.ne,
    ast.Gt: op.gt,
    ast.Lt: op.lt,
    ast.GtE: op.ge,
    ast.LtE: op.le,
    ast.Not: op.not_,
    ast.USub: op.neg,
    ast.UAdd: op.pos,
    ast.BitXor: op.xor,
    ast.BitOr: op.or_,
    ast.BitAnd: op.and_,
    ast.Invert: op.invert,
    ast.In: lambda x, y: op.contains(y, x),
    ast.NotIn: lambda x, y: not op.contains(y, x),
    ast.Is: lambda x, y: x is y,
    ast.IsNot: lambda x, y: x is not y,
}

DEFAULT_FUNCTIONS = {
    "rand": random,
    "randint": random_int,
    "int": int,
    "float": float,
    # pylint: disable=undefined-variable
    "str": str if PYTHON3 else unicode,  # type: ignore
}

DEFAULT_NAMES = {"True": True, "False": False, "None": None}

ATTR_INDEX_FALLBACK = True


########################################
# And the actual evaluator:


class SimpleEval(object):  # pylint: disable=too-few-public-methods
    """A very simple expression parser.
    >>> s = SimpleEval()
    >>> s.eval("20 + 30 - ( 10 * 5)")
    0
    """

    expr = ""

    def __init__(self, operators=None, functions=None, names=None):
        """
        Create the evaluator instance.  Set up valid operators (+,-, etc)
        functions (add, random, get_val, whatever) and names."""

        if operators is None:
            operators = DEFAULT_OPERATORS.copy()
        if functions is None:
            functions = DEFAULT_FUNCTIONS.copy()
        if names is None:
            names = DEFAULT_NAMES.copy()

        self.operators = operators
        self.functions = functions
        self.names = names

        self.nodes = {
            ast.Expr: self._eval_expr,
            ast.Assign: self._eval_assign,
            ast.AugAssign: self._eval_aug_assign,
            ast.Import: self._eval_import,
            ast.Num: self._eval_num,
            ast.Str: self._eval_str,
            ast.Name: self._eval_name,
            ast.UnaryOp: self._eval_unaryop,
            ast.BinOp: self._eval_binop,
            ast.BoolOp: self._eval_boolop,
            ast.Compare: self._eval_compare,
            ast.IfExp: self._eval_ifexp,
            ast.Call: self._eval_call,
            ast.keyword: self._eval_keyword,
            ast.Subscript: self._eval_subscript,
            ast.Attribute: self._eval_attribute,
            ast.Index: self._eval_index,
            ast.Slice: self._eval_slice,
        }

        # py3k stuff:
        if hasattr(ast, "NameConstant"):
            self.nodes[ast.NameConstant] = self._eval_constant

        # py3.6, f-strings
        if hasattr(ast, "JoinedStr"):
            self.nodes[ast.JoinedStr] = self._eval_joinedstr  # f-string
            self.nodes[
                ast.FormattedValue
            ] = self._eval_formattedvalue  # formatted value in f-string

        # py3.8 uses ast.Constant instead of ast.Num, ast.Str, ast.NameConstant
        if hasattr(ast, "Constant"):
            self.nodes[ast.Constant] = self._eval_constant

        # Defaults:

        self.ATTR_INDEX_FALLBACK = ATTR_INDEX_FALLBACK

        # Check for forbidden functions:

        for f in self.functions.values():
            if f in DISALLOW_FUNCTIONS:
                raise FeatureNotAvailable("This function {} is a really bad idea.".format(f))

    def __del__(self):
        self.nodes = None

    @staticmethod
    def parse(expr):
        """parse an expression into a node tree"""

        parsed = ast.parse(expr.strip())

        if not parsed.body:
            raise InvalidExpression("Sorry, cannot evaluate empty string")
        if len(parsed.body) > 1:
            warnings.warn(
                "'{}' contains multiple expressions. Only the first will be used.".format(expr),
                MultipleExpressions,
            )
        return parsed.body[0]

    def eval(self, expr, previously_parsed=None):
        """evaluate an expresssion, using the operators, functions and
        names previously set up."""

        # set a copy of the expression aside, so we can give nice errors...
        self.expr = expr

        return self._eval(previously_parsed or self.parse(expr))

    def _eval(self, node):
        """The internal evaluator used on each node in the parsed tree."""

        try:
            handler = self.nodes[type(node)]
        except KeyError:
            raise FeatureNotAvailable(
                "Sorry, {0} is not available in this " "evaluator".format(type(node).__name__)
            )

        return handler(node)

    def _eval_expr(self, node):
        return self._eval(node.value)

    def _eval_assign(self, node):
        warnings.warn(
            "Assignment ({}) attempted, but this is ignored".format(self.expr), AssignmentAttempted
        )
        return self._eval(node.value)

    def _eval_aug_assign(self, node):
        warnings.warn(
            "Assignment ({}) attempted, but this is ignored".format(self.expr), AssignmentAttempted
        )
        return self._eval(node.value)

    @staticmethod
    def _eval_import(node):
        raise FeatureNotAvailable("Sorry, 'import' is not allowed.")

    @staticmethod
    def _eval_num(node):
        return node.n

    @staticmethod
    def _eval_str(node):
        if len(node.s) > MAX_STRING_LENGTH:
            raise IterableTooLong(
                "String Literal in statement is too long!"
                " ({0}, when {1} is max)".format(len(node.s), MAX_STRING_LENGTH)
            )
        return node.s

    @staticmethod
    def _eval_constant(node):
        if hasattr(node.value, "__len__") and len(node.value) > MAX_STRING_LENGTH:
            raise IterableTooLong(
                "Literal in statement is too long!"
                " ({0}, when {1} is max)".format(len(node.value), MAX_STRING_LENGTH)
            )
        return node.value

    def _eval_unaryop(self, node):
        try:
            operator = self.operators[type(node.op)]
        except KeyError:
            raise OperatorNotDefined(node.op, self.expr)
        return operator(self._eval(node.operand))

    def _eval_binop(self, node):
        try:
            operator = self.operators[type(node.op)]
        except KeyError:
            raise OperatorNotDefined(node.op, self.expr)
        return operator(self._eval(node.left), self._eval(node.right))

    def _eval_boolop(self, node):
        to_return = False
        if isinstance(node.op, ast.And):
            for value in node.values:
                to_return = self._eval(value)
                if not to_return:
                    break
        elif isinstance(node.op, ast.Or):
            for value in node.values:
                to_return = self._eval(value)
                if to_return:
                    break
        return to_return

    def _eval_compare(self, node):
        right = self._eval(node.left)
        to_return = True
        for operation, comp in zip(node.ops, node.comparators):
            if not to_return:
                break
            left = right
            right = self._eval(comp)
            to_return = self.operators[type(operation)](left, right)
        return to_return

    def _eval_ifexp(self, node):
        return self._eval(node.body) if self._eval(node.test) else self._eval(node.orelse)

    def _eval_call(self, node):
        if isinstance(node.func, ast.Attribute):
            func = self._eval(node.func)
        else:
            try:
                func = self.functions[node.func.id]
            except KeyError:
                raise FunctionNotDefined(node.func.id, self.expr)
            except AttributeError:
                raise FeatureNotAvailable("Lambda Functions not implemented")

            if func in DISALLOW_FUNCTIONS:
                raise FeatureNotAvailable("This function is forbidden")

        return func(
            *(self._eval(a) for a in node.args), **dict(self._eval(k) for k in node.keywords)
        )

    def _eval_keyword(self, node):
        return node.arg, self._eval(node.value)

    def _eval_name(self, node):
        try:
            # This happens at least for slicing
            # This is a safe thing to do because it is impossible
            # that there is a true exression assigning to none
            # (the compiler rejects it, so you can't even
            # pass that to ast.parse)
            if hasattr(self.names, "__getitem__"):
                return self.names[node.id]
            if callable(self.names):
                return self.names(node)
            raise InvalidExpression(
                'Trying to use name (variable) "{0}"'
                ' when no "names" defined for'
                " evaluator".format(node.id)
            )

        except KeyError:
            if node.id in self.functions:
                return self.functions[node.id]

            raise NameNotDefined(node.id, self.expr)

    def _eval_subscript(self, node):
        container = self._eval(node.value)
        key = self._eval(node.slice)
        # Currently if there's a KeyError, that gets raised straight up.
        # TODO: Should that be wrapped in an InvalidExpression?
        return container[key]

    def _eval_attribute(self, node):
        for prefix in DISALLOW_PREFIXES:
            if node.attr.startswith(prefix):
                raise FeatureNotAvailable(
                    "Sorry, access to __attributes "
                    " or func_ attributes is not available. "
                    "({0})".format(node.attr)
                )
        if node.attr in DISALLOW_METHODS:
            raise FeatureNotAvailable(
                "Sorry, this method is not available. " "({0})".format(node.attr)
            )
        # eval node
        node_evaluated = self._eval(node.value)

        # Maybe the base object is an actual object, not just a dict
        try:
            return getattr(node_evaluated, node.attr)
        except (AttributeError, TypeError):
            pass

        # TODO: is this a good idea?  Try and look for [x] if .x doesn't work?
        if self.ATTR_INDEX_FALLBACK:
            try:
                return node_evaluated[node.attr]
            except (KeyError, TypeError):
                pass

        # If it is neither, raise an exception
        raise AttributeDoesNotExist(node.attr, self.expr)

    def _eval_index(self, node):
        return self._eval(node.value)

    def _eval_slice(self, node):
        lower = upper = step = None
        if node.lower is not None:
            lower = self._eval(node.lower)
        if node.upper is not None:
            upper = self._eval(node.upper)
        if node.step is not None:
            step = self._eval(node.step)
        return slice(lower, upper, step)

    def _eval_joinedstr(self, node):
        length = 0
        evaluated_values = []
        for n in node.values:
            val = str(self._eval(n))
            if len(val) + length > MAX_STRING_LENGTH:
                raise IterableTooLong("Sorry, I will not evaluate something this long.")
            evaluated_values.append(val)
        return "".join(evaluated_values)

    def _eval_formattedvalue(self, node):
        if node.format_spec:
            fmt = "{:" + self._eval(node.format_spec) + "}"
            return fmt.format(self._eval(node.value))
        return self._eval(node.value)


class EvalWithCompoundTypes(SimpleEval):
    """
    SimpleEval with additional Compound Types, and their respective
    function editions. (list, tuple, dict, set).
    """

    _max_count = 0

    def __init__(self, operators=None, functions=None, names=None):
        super(EvalWithCompoundTypes, self).__init__(operators, functions, names)

        self.functions.update(list=list, tuple=tuple, dict=dict, set=set)

        self.nodes.update(
            {
                ast.Dict: self._eval_dict,
                ast.Tuple: self._eval_tuple,
                ast.List: self._eval_list,
                ast.Set: self._eval_set,
                ast.ListComp: self._eval_comprehension,
                ast.GeneratorExp: self._eval_comprehension,
            }
        )

    def eval(self, expr, previously_parsed=None):
        # reset _max_count for each eval run
        self._max_count = 0
        return super(EvalWithCompoundTypes, self).eval(expr, previously_parsed)

    def _eval_dict(self, node):
<<<<<<< HEAD
        result = {}
=======
        return {self._eval(k): self._eval(v) for (k, v) in zip(node.keys, node.values)}
>>>>>>> c31f560a

        for (key, value) in zip(node.keys, node.values):
            if PYTHON35 and key is None:
                # "{**x}" gets parsed as a key-value pair of (None, Name(x))
                result.update(self._eval(value))
            else:
                result[self._eval(key)] = self._eval(value)

        return result

    def _eval_list(self, node):
        result = []

        for item in node.elts:
            if PYTHON3 and isinstance(item, ast.Starred):
                result.extend(self._eval(item.value))
            else:
                result.append(self._eval(item))

        return result

    def _eval_tuple(self, node):
        return tuple(self._eval(x) for x in node.elts)

    def _eval_set(self, node):
        return set(self._eval(x) for x in node.elts)

    def _eval_comprehension(self, node):
        to_return = []

        extra_names = {}

        previous_name_evaller = self.nodes[ast.Name]

        def eval_names_extra(node):
            """
            Here we hide our extra scope for within this comprehension
            """
            if node.id in extra_names:
                return extra_names[node.id]
            return previous_name_evaller(node)

        self.nodes.update({ast.Name: eval_names_extra})

        def recurse_targets(target, value):
            """
                Recursively (enter, (into, (nested, name), unpacking)) = \
                             and, (assign, (values, to), each
            """
            if isinstance(target, ast.Name):
                extra_names[target.id] = value
            else:
                for t, v in zip(target.elts, value):
                    recurse_targets(t, v)

        def do_generator(gi=0):
            g = node.generators[gi]
            for i in self._eval(g.iter):
                self._max_count += 1

                if self._max_count > MAX_COMPREHENSION_LENGTH:
                    raise IterableTooLong("Comprehension generates too many elements")
                recurse_targets(g.target, i)
                if all(self._eval(iff) for iff in g.ifs):
                    if len(node.generators) > gi + 1:
                        do_generator(gi + 1)
                    else:
                        to_return.append(self._eval(node.elt))

        try:
            do_generator()
        finally:
            self.nodes.update({ast.Name: previous_name_evaller})

        return to_return


def simple_eval(expr, operators=None, functions=None, names=None):
    """Simply evaluate an expresssion"""
    s = SimpleEval(operators=operators, functions=functions, names=names)
    return s.eval(expr)<|MERGE_RESOLUTION|>--- conflicted
+++ resolved
@@ -664,11 +664,7 @@
         return super(EvalWithCompoundTypes, self).eval(expr, previously_parsed)
 
     def _eval_dict(self, node):
-<<<<<<< HEAD
         result = {}
-=======
-        return {self._eval(k): self._eval(v) for (k, v) in zip(node.keys, node.values)}
->>>>>>> c31f560a
 
         for (key, value) in zip(node.keys, node.values):
             if PYTHON35 and key is None:
