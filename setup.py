from setuptools import setup

<<<<<<< HEAD
__version__ = '0.9.8'
=======
__version__ = '0.9.9'
>>>>>>> f71f9693

setup(
    name='simpleeval',
    py_modules=['simpleeval'],
    version=__version__,
    description='A simple, safe single expression evaluator library.',
    long_description=open('README.rst', 'r').read(),
    long_description_content_type='text/x-rst',
    author='Daniel Fairhead',
    author_email='danthedeckie@gmail.com',
    url='https://github.com/danthedeckie/simpleeval',
    download_url='https://github.com/danthedeckie/simpleeval/tarball/' + __version__,
    keywords=['eval', 'simple', 'expression', 'parse', 'ast'],
    test_suite='test_simpleeval',
    use_2to3=True,
    classifiers=['Development Status :: 4 - Beta',
                 'Intended Audience :: Developers',
                 'License :: OSI Approved :: MIT License',
                 'Topic :: Software Development :: Libraries :: Python Modules',
                 'Programming Language :: Python',
                 ],
)<|MERGE_RESOLUTION|>--- conflicted
+++ resolved
@@ -1,10 +1,6 @@
 from setuptools import setup
 
-<<<<<<< HEAD
-__version__ = '0.9.8'
-=======
 __version__ = '0.9.9'
->>>>>>> f71f9693
 
 setup(
     name='simpleeval',
