'''
    Unit tests for simpleeval.
    --------------------------

    Most of this stuff is pretty basic.

'''
# pylint: disable=too-many-public-methods, missing-docstring

import unittest, operator, ast
import simpleeval
from simpleeval import (
    SimpleEval, ComplexTypeMixin, NameNotDefined,
    InvalidExpression, AttributeDoesNotExist, simple_eval
)


class FullEval(ComplexTypeMixin, SimpleEval):
    pass


class DRYTest(unittest.TestCase):
    ''' Stuff we need to do every test, let's do here instead..
        Don't Repeat Yourself. '''

    def setUp(self):
        ''' initialize a SimpleEval '''
        self.s = FullEval()

    def t(self, expr, shouldbe): #pylint: disable=invalid-name
        ''' test an evaluation of an expression against an expected answer '''
        return self.assertEqual(self.s.eval(expr), shouldbe)

class TestBasic(DRYTest):
    ''' Simple expressions. '''

    def test_maths_with_ints(self):
        ''' simple maths expressions '''

        self.t("21 + 21", 42)
        self.t("6*7", 42)
        self.t("20 + 1 + (10*2) + 1", 42)
        self.t("100/10", 10)
        self.t("12*12", 144)
        self.t("2 ** 10", 1024)
        self.t("100 % 9", 1)

    def test_bools_and_or(self):
        self.t('True and False', False)
        self.t('True or False', True)
        self.t('1 - 1 or 21', 21)
        self.t('1 - 1 and 11', 0)
        self.t('110 == 100 + 10 and True', True)
        self.t('110 != 100 + 10 and True', False)
        self.t('False or 42', 42)

        self.s.names = {'out': True, 'position': 3}
        self.t('(out and position <=6 and -10)'
                ' or (out and position > 6 and -5)'
                ' or (not out and 15)', -10)

    def test_maths_with_floats(self):
        self.t("11.02 - 9.1", 1.92)
        self.t("29.1+39", 68.1)

    def test_comparisons(self):
        # GT & LT:
        self.t("1 > 0", True)
        self.t("100000 < 28", False)
        self.t("-2 < 11", True)
        self.t("+2 < 5", True)
        self.t("0 == 0", True)

        # GtE, LtE
        self.t("-2 <= -2", True)
        self.t("2 >= 2", True)
        self.t("1 >= 12", False)
        self.t("1.09 <= 1967392", True)

        self.t('1 < 2 < 3 < 4', 1 < 2 < 3 < 4)
        self.t('1 < 2 > 3 < 4', 1 < 2  > 3 < 4)

        self.t('1<2<1+1', 1<2<1+1)
        self.t('1 == 1 == 2', 1 == 1 == 2)
        self.t('1 == 1 < 2', 1 == 1 < 2)

    def test_mixed_comparisons(self):
        self.t("1 > 0.999999", True)
        self.t("1 == True", True)  # Note ==, not 'is'.
        self.t("0 == False", True)  # Note ==, not 'is'.
        self.t("False == False", True)
        self.t("False < True", True)

    def test_if_else(self):
        ''' x if y else z '''

        # and test if/else expressions:
        self.t("'a' if 1 == 1 else 'b'", 'a')
        self.t("'a' if 1 > 2 else 'b'", 'b')

        # and more complex expressions:
        self.t("'a' if 4 < 1 else 'b' if 1 == 2 else 'c'", 'c')

    def test_default_conversions(self):
        ''' conversion between types '''

        self.t('int("20") + int(0.22*100)', 42)
        self.t('float("42")', 42.0)
        self.t('"Test Stuff!" + str(11)', "Test Stuff!11")

    def test_slicing(self):
        self.s.operators[ast.Slice] = operator.getslice if hasattr(operator, "getslice") else operator.getitem
        self.t("'hello'[1]", "e")
        self.t("'hello'[:]", "hello")
        self.t("'hello'[:3]", "hel")
        self.t("'hello'[3:]", "lo")
        self.t("'hello'[::2]", "hlo")
        self.t("'hello'[::-1]", "olleh")
        self.t("'hello'[3::]", "lo")
        self.t("'hello'[:3:]", "hel")
        self.t("'hello'[1:3]", "el")
        self.t("'hello'[1:3:]", "el")
        self.t("'hello'[1::2]", "el")
        self.t("'hello'[:1:2]", "h")
        self.t("'hello'[1:3:1]", "el")
        self.t("'hello'[1:3:2]", "e")

class TestFunctions(DRYTest):
    ''' Functions for expressions to play with '''

    def test_load_file(self):
        ''' add in a function which loads data from an external file. '''

        # write to the file:

        with open("file.txt", 'w') as f:
            f.write("42")

        # define the function we'll send to the eval'er

        def load_file(filename):
            ''' load a file and return its contents '''
            with open(filename) as f:
                return f.read()

        # simple load:

        self.s.functions = {"read": load_file}
        self.t("read('file.txt')", "42")

        # and we should have *replaced* the default functions. Let's check:

        with self.assertRaises(simpleeval.FunctionNotDefined):
            self.t("int(read('file.txt'))", 42)

        # OK, so we can load in the default functions as well...

        self.s.functions.update(simpleeval.DEFAULT_FUNCTIONS)

        # now it works:

        self.t("int(read('file.txt'))", 42)

    def test_randoms(self):
        ''' test the rand() and randint() functions '''

        self.s.functions['type'] = type

        self.t('type(randint(1000))', int)
        self.t('type(rand())', float)

        self.t("randint(20)<20", True)
        self.t("rand()<1.0", True)

        # I don't know how to further test these functions.  Ideas?

    def test_methods(self):
        self.t('"WORD".lower()', 'word')
        self.t('"{}:{}".format(1, 2)', '1:2')


class TestOperators(DRYTest):
    ''' Test adding in new operators, removing them, make sure it works. '''
    pass


class TestTryingToBreakOut(DRYTest):
    ''' Test various weird methods to break the security sandbox... '''

    def test_import(self):
        ''' usual suspect. import '''
        # cannot import things:
        with self.assertRaises(AttributeError):
            self.t("import sys", None)

    def test_long_running(self):
        ''' exponent operations can take a long time. '''
        old_max = simpleeval.MAX_POWER

        self.t("9**9**5", 9**9**5)

        with self.assertRaises(simpleeval.NumberTooHigh):
            self.t("9**9**8", 0)

        # and does limiting work?

        simpleeval.MAX_POWER = 100

        with self.assertRaises(simpleeval.NumberTooHigh):
            self.t("101**2", 0)

        # good, so set it back:

        simpleeval.MAX_POWER = old_max

    def test_string_length(self):

        with self.assertRaises(simpleeval.StringTooLong):
            self.t("50000*'text'", 0)

        with self.assertRaises(simpleeval.StringTooLong):
            self.t("'text'*50000", 0)

        with self.assertRaises(simpleeval.StringTooLong):
            self.t("('text'*50000)*1000", 0)

        with self.assertRaises(simpleeval.StringTooLong):
            self.t("(50000*'text')*1000", 0)

        self.t("'stuff'*20000", 20000*'stuff')

        self.t("20000*'stuff'", 20000*'stuff')

        with self.assertRaises(simpleeval.StringTooLong):
            self.t("('stuff'*20000) + ('stuff'*20000) ", 0)

        with self.assertRaises(simpleeval.StringTooLong):
            self.t("'stuff'*100000", 100000*'stuff')

        with self.assertRaises(simpleeval.StringTooLong):
            self.t("'" + (10000*"stuff") +"'*100", 0)

        with self.assertRaises(simpleeval.StringTooLong):
            self.t("'" + (50000 * "stuff") + "'", 0)

    def test_python_stuff(self):
        ''' other various pythony things. '''
        # it only evaluates the first statement:
        self.t("a = 11; x = 21; x + x", 11)

        # list comprehensions don't work:
        # this could be changed in a future release, if people want...
        with self.assertRaises(simpleeval.FeatureNotAvailable):
            self.t("[x for x in (1, 2, 3)]", (1, 2, 3))


<<<<<<< HEAD
    def test_function_globals_breakout(self):
        ''' by accessing function.__globals__ or func_... '''
        # thanks perkinslr.

        self.s.functions['x'] = lambda y:y+y
        self.t('x(100)', 200)

        with self.assertRaises(simpleeval.FeatureNotAvailable):
            self.t('x.__globals__', None)

        class EscapeArtist(object):
            def trapdoor(self):
                return 42

            def _quasi_private(self):
                return 84

        self.s.names['houdini'] = EscapeArtist()

        with self.assertRaises(simpleeval.FeatureNotAvailable):
            self.t('houdini.trapdoor.__globals__', 0)

        with self.assertRaises(simpleeval.FeatureNotAvailable):
            self.t('houdini.trapdoor.func_globals', 0)

        with self.assertRaises(simpleeval.FeatureNotAvailable):
            self.t('houdini._quasi_private()', 0)

        # and test for changing '_' to '__':

        dis = simpleeval.DISALLOW_PREFIXES
        simpleeval.DISALLOW_PREFIXES = ['func_']

        self.t('houdini._quasi_private()', 84)

        # and return things to normal

        simpleeval.DISALLOW_PREFIXES = dis

=======
class TestBuiltins(DRYTest):
    def test_dict(self):
        self.t('{}', {})
        self.t('{"foo": "bar"}', {'foo': 'bar'})
        self.t('{"foo": "bar"}["foo"]', 'bar')
        self.t('dict()', {})
        self.t('dict(a=1)', {'a': 1})

    def test_tuple(self):
        self.t('()', ())
        self.t('(1,)', (1,))
        self.t('(1, 2, 3, 4, 5, 6)', (1, 2, 3, 4, 5, 6))
        self.t('(1, 2) + (3, 4)', (1, 2, 3, 4))
        self.t('(1, 2, 3)[1]', 2)
        self.t('tuple()', ())
        self.t('tuple("foo")', ('f', 'o', 'o'))

    def test_list(self):
        self.t('[]', [])
        self.t('[1]', [1])
        self.t('[1, 2, 3, 4, 5]', [1, 2, 3, 4, 5])
        self.t('[1, 2, 3][1]', 2)
        self.t('list()', [])
        self.t('list("foo")', ['f', 'o', 'o'])

    def test_set(self):
        self.t('{1}', {1})
        self.t('{1, 2, 1, 2, 1, 2, 1}', {1, 2})
        self.t('set()', set())
        self.t('set("foo")', {'f', 'o'})
>>>>>>> 06c05066


class TestNames(DRYTest):
    ''' 'names', what other languages call variables... '''

    def test_none(self):
        ''' what to do when names isn't defined, or is 'none' '''
        with self.assertRaises(NameNotDefined):
            self.t("a == 2", None)

        self.s.names["s"] = 21

        with self.assertRaises(NameNotDefined):
            self.t("s += a", 21)

        self.s.names = None

        with self.assertRaises(InvalidExpression):
            self.t('s', 21)

        self.s.names = {'a' : {'b': {'c': 42}}}

        with self.assertRaises(AttributeDoesNotExist):
            self.t('a.b.d**2', 42)


    def test_dict(self):
        ''' using a normal dict for names lookup '''

        self.s.names = {'a': 42}
        self.t("a + a", 84)

        self.s.names['also'] = 100

        self.t("a + also - a", 100)

        # however, you can't assign to those names:

        self.t("a = 200", 200)

        self.assertEqual(self.s.names['a'], 42)

        # or assign to lists

        self.s.names['b'] = [0]

        self.t("b[0] = 11", 11)

        self.assertEqual(self.s.names['b'], [0])

        # but you can get items from a list:

        self.s.names['b'] = [6, 7]

        self.t("b[0] * b[1]", 42)

        # or from a dict

        self.s.names['c'] = {'i': 11}

        self.t("c['i']", 11)

        # you still can't assign though:

        self.t("c['b'] = 99", 99)

        self.assertFalse('b' in self.s.names['c'])

        # and going all 'inception' on it doesn't work either:

        self.s.names['c']['c'] = {'c': 11}

        self.t("c['c']['c'] = 21", 21)

        self.assertEqual(self.s.names['c']['c']['c'], 11)

        # nested dict

        self.s.names = {'a' : {'b': {'c': 42}}}

        self.t("a.b.c*2", 84)

        self.t("a.b.c = 11", 11)

        self.assertEqual(self.s.names['a']['b']['c'], 42)

        self.t("a.d = 11", 11)

        with self.assertRaises(KeyError):
            self.assertEqual(self.s.names['a']['d'], 11)

    def test_object(self):
        ''' using an object for name lookup '''
        class TestObject(object):
           def method_thing(self):
                return 42

        o = TestObject()
        o.a = 23
        o.b = 42
        o.c = TestObject()
        o.c.d = 9001

        self.s.names = {'o' : o}

        self.t('o', o)
        self.t('o.a', 23)
        self.t('o.b + o.c.d', 9043)

        self.t('o.method_thing()', 42)

        with self.assertRaises(AttributeDoesNotExist):
            self.t('o.d', None)

    def test_func(self):
        ''' using a function for 'names lookup' '''

        def resolver(node): # pylint: disable=unused-argument
            ''' all names now equal 1024! '''
            return 1024

        self.s.names = resolver

        self.t("a", 1024)
        self.t("a + b - c - d", 0)

        # the function can do stuff with the value it's sent:

        def my_name(node):
            ''' all names equal their textual name, twice. '''
            return node.id + node.id

        self.s.names = my_name

        self.t("a", "aa")

    def test_from_doc(self):
        ''' the 'name first letter as value' example from the docs '''

        def name_handler(node):
            ''' return the alphabet number of the first letter of
                the name's textual name '''
            return ord(node.id[0].lower())-96

        self.s.names = name_handler
        self.t('a', 1)
        self.t('a + b', 3)


class Test_whitespace(DRYTest):
    ''' test that incorrect whitespace (preceding/trailing) doesn't matter. '''
    def test_no_whitespace(self):
        self.t('200 + 200', 400)

    def test_trailing(self):
        self.t('200 + 200       ', 400)

    def test_preciding_whitespace(self):
        self.t('    200 + 200', 400)

    def test_preceding_tab_whitespace(self):
        self.t("\t200 + 200", 400)

    def test_preceding_mixed_whitespace(self):
        self.t("  \t 200 + 200", 400)

    def test_both_ends_whitespace(self):
        self.t("  \t 200 + 200  ", 400)



class Test_simple_eval(unittest.TestCase):
    ''' test the 'simple_eval' wrapper function '''
    def test_basic_run(self):
        self.assertEqual(simple_eval('6*7'), 42)

    def test_default_functions(self):
        self.assertEqual(simple_eval('rand() < 1.0 and rand() > -0.01'), True)
        self.assertEqual(simple_eval('randint(200) < 200 and rand() > 0'), True)

if __name__ == '__main__':
    unittest.main()<|MERGE_RESOLUTION|>--- conflicted
+++ resolved
@@ -254,7 +254,6 @@
             self.t("[x for x in (1, 2, 3)]", (1, 2, 3))
 
 
-<<<<<<< HEAD
     def test_function_globals_breakout(self):
         ''' by accessing function.__globals__ or func_... '''
         # thanks perkinslr.
@@ -294,7 +293,6 @@
 
         simpleeval.DISALLOW_PREFIXES = dis
 
-=======
 class TestBuiltins(DRYTest):
     def test_dict(self):
         self.t('{}', {})
@@ -325,7 +323,6 @@
         self.t('{1, 2, 1, 2, 1, 2, 1}', {1, 2})
         self.t('set()', set())
         self.t('set("foo")', {'f', 'o'})
->>>>>>> 06c05066
 
 
 class TestNames(DRYTest):
