--- conflicted
+++ resolved
@@ -56,10 +56,7 @@
         self.t('False or 42', 42)
 
         self.t('False or None', None)
-<<<<<<< HEAD
-=======
         self.t('None or None', None)
->>>>>>> f71f9693
 
         self.s.names = {'out': True, 'position': 3}
         self.t('(out and position <=6 and -10)'
