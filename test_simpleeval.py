--- conflicted
+++ resolved
@@ -14,12 +14,7 @@
 import platform
 import sys
 import unittest
-<<<<<<< HEAD
-import operator
-import ast
-=======
 import warnings
->>>>>>> c31f560a
 
 import simpleeval
 from simpleeval import (
