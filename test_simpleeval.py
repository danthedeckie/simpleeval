--- conflicted
+++ resolved
@@ -154,8 +154,6 @@
         self.t('1 is not None', True)
         self.t('None is not None', False)
 
-<<<<<<< HEAD
-=======
     def test_fstring(self):
         if sys.version_info >= (3, 6, 0):
             self.t('f""', "")
@@ -164,7 +162,6 @@
             self.t('f"1+1 is {1+1}"', "1+1 is 2")
             self.t('f"{\'dramatic\':!<11}"', "dramatic!!!")
 
->>>>>>> e17c32b9
     def test_set_not_allowed(self):
         with self.assertRaises(FeatureNotAvailable):
             self.t('{22}', False)
